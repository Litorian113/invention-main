import cv2
import numpy as np
import time
from ar_test import ar_main
from ar_modern_ui import ar_main_modern
from ar_textured import ar_main_textured
from PIL import Image, ImageDraw, ImageFont
from camera_utils import get_camera_with_fallback, get_camera_super_fast, get_fresh_frame, get_logitech_camera_optimized

class ModernAROverlay:
    """Moderne AR-Overlay-Klasse mit JavaScript-ähnlichen UI-Effekten"""
    
    def __init__(self):
        self.component_colors = {
            0: (255, 87, 51),   # Arduino - Orange-Rot
            1: (46, 204, 113),  # Breadboard - Grün
            2: (52, 152, 219),  # LED - Blau
            3: (241, 196, 15),  # Resistor - Gelb
            4: (155, 89, 182),  # Potentiometer - Lila
            5: (26, 188, 156)   # Jumper Wires - Türkis
        }
        
        self.component_labels = {
            0: "Arduino",
            1: "Breadboard", 
            2: "LED",
            3: "Resistor",
            4: "Potentiometer",
            5: "Jumper"
        }
        
        # Animation-Zustand
        self.pulse_time = 0
        self.hover_effects = {}
        self.fade_in_progress = {}

    def draw_glassmorphism_box(self, frame, x, y, width, height, color, alpha=0.3):
        """Zeichne eine Glassmorphism-Box ähnlich wie CSS backdrop-filter"""
        overlay = frame.copy()
        
        # Hauptbox mit abgerundeten Ecken (simuliert)
        cv2.rectangle(overlay, (x, y), (x + width, y + height), color, -1)
        
        # Rahmen mit Gradient-Effekt
        border_color = tuple(min(255, c + 50) for c in color)
        cv2.rectangle(overlay, (x, y), (x + width, y + height), border_color, 2)
        
        # Innerer Highlight für Glanz-Effekt
        highlight_color = tuple(min(255, c + 80) for c in color)
        cv2.rectangle(overlay, (x + 2, y + 2), (x + width - 2, y + 8), highlight_color, -1)
        
        # Blend mit Original (Glassmorphism-Effekt)
        cv2.addWeighted(frame, 1 - alpha, overlay, alpha, 0, frame)
        
        return frame

    def draw_animated_marker_box(self, frame, corners, marker_id, pulse_intensity=1.0):
        """Zeichne animierte Marker-Box mit CSS-ähnlichen Pulse- und Glow-Effekten"""
        color = self.component_colors.get(marker_id, (255, 255, 255))
        
        # Pulse-Animation (CSS: animation: pulse 2s infinite)
        pulse_scale = 1.0 + 0.15 * np.sin(self.pulse_time * 2.5) * pulse_intensity
        
        # Glow-Effekt Intensität
        glow_intensity = 0.5 + 0.3 * np.sin(self.pulse_time * 3)
        
        # Berechne erweiterte Ecken
        center = np.mean(corners, axis=0)
        vectors = corners - center
        extended_vectors = vectors * pulse_scale * 1.3  # 30% größer + Pulse
        extended_corners = (center + extended_vectors).astype(np.int32)
        
        # Glow-Effekt (mehrere Schichten für Weichheit)
        for glow_level in range(3, 0, -1):
            glow_color = tuple(int(c * glow_intensity * (glow_level / 3)) for c in color)
            thickness = glow_level * 2
            cv2.polylines(frame, [extended_corners], True, glow_color, thickness)
        
        # Hauptbox
        cv2.polylines(frame, [extended_corners], True, color, 3)
        
        # Zeichne Ecken-Punkte mit CSS-ähnlichem Box-Shadow
        for corner in extended_corners:
            # Shadow
            shadow_offset = 2
            cv2.circle(frame, (corner[0] + shadow_offset, corner[1] + shadow_offset), 8, (0, 0, 0), -1)
            # Hauptpunkt
            cv2.circle(frame, tuple(corner), 8, color, -1)
            # Highlight
            cv2.circle(frame, tuple(corner), 12, color, 2)
        
        # Center-Punkt mit radialer Gradient-Simulation
        center_int = center.astype(np.int32)
        for radius in range(10, 4, -1):
            alpha = 1.0 - (radius - 4) / 6.0
            center_color = tuple(int(c * alpha) for c in color)
            cv2.circle(frame, tuple(center_int), radius, center_color, -1)
        
        return extended_corners

    def draw_modern_label(self, frame, text, position, marker_id, background_alpha=0.85):
        """Zeichne modernes Label mit CSS-ähnlichen Eigenschaften (gradient, shadow, etc.)"""
        x, y = position
        color = self.component_colors.get(marker_id, (255, 255, 255))
        
        # Text-Dimensionen (VERGRÖSSERT für bessere Lesbarkeit)
        font = cv2.FONT_HERSHEY_SIMPLEX
        font_scale = 1.0    # Erhöht von 0.7
        thickness = 3       # Erhöht von 2
        (text_width, text_height), baseline = cv2.getTextSize(text, font, font_scale, thickness)
        
        # Label-Dimensionen (angepasst für größeren Text)
        padding = 20        # Erhöht von 15
        border_radius = 8   # Simuliert border-radius
        label_width = text_width + padding * 2
        label_height = text_height + padding * 2
        
        # Drop Shadow (CSS: box-shadow)
        shadow_offset = 3
        shadow_color = (0, 0, 0)
        cv2.rectangle(frame, 
                     (x + shadow_offset, y + shadow_offset), 
                     (x + label_width + shadow_offset, y + label_height + shadow_offset), 
                     shadow_color, -1)
        
        # Gradient Background (CSS: linear-gradient)
        overlay = frame.copy()
        
        # Haupt-Gradient (von dunkel zu hell)
        for i in range(label_height):
            gradient_ratio = i / label_height
            bg_color = tuple(int(c * (0.2 + 0.3 * gradient_ratio)) for c in color)
            cv2.line(overlay, (x, y + i), (x + label_width, y + i), bg_color, 1)
        
        # Oberer Highlight-Streifen (CSS: linear-gradient top highlight)
        highlight_height = 6
        highlight_color = tuple(min(255, int(c * 0.8)) for c in color)
        cv2.rectangle(overlay, (x, y), (x + label_width, y + highlight_height), highlight_color, -1)
        
        # Border (CSS: border)
        cv2.rectangle(overlay, (x, y), (x + label_width, y + label_height), color, 2)
        
        # Blend (CSS: opacity)
        cv2.addWeighted(frame, 1 - background_alpha, overlay, background_alpha, 0, frame)
        
        # Text mit Text-Shadow
        text_x = x + padding
        text_y = y + padding + text_height
        
        # Text Shadow
        cv2.putText(frame, text, (text_x + 1, text_y + 1), font, font_scale, (0, 0, 0), thickness + 1)
        # Haupt-Text
        cv2.putText(frame, text, (text_x, text_y), font, font_scale, (255, 255, 255), thickness)
        
        return frame

    def draw_info_badge(self, frame, text, position, badge_type="info", animated=True):
        """Zeichne Info-Badge mit CSS-ähnlichen Hover- und Animation-Effekten"""
        x, y = position
        
        badge_colors = {
            "info": (52, 152, 219),    # Blau
            "success": (46, 204, 113), # Grün
            "warning": (241, 196, 15), # Gelb
            "error": (231, 76, 60)     # Rot
        }
        
        base_color = badge_colors.get(badge_type, badge_colors["info"])
        
        # Animation-Effekt
        if animated:
            scale_factor = 1.0 + 0.1 * np.sin(self.pulse_time * 4)
            color = tuple(int(c * (0.8 + 0.2 * scale_factor)) for c in base_color)
        else:
            color = base_color
        
        # Text-Dimensionen (VERGRÖSSERT für bessere Lesbarkeit)
        font = cv2.FONT_HERSHEY_SIMPLEX
        font_scale = 0.7     # Erhöht von 0.5
        thickness = 2        # Erhöht von 1
        (text_width, text_height), _ = cv2.getTextSize(text, font, font_scale, thickness)
        
        # Badge-Dimensionen (größer)
        padding = 12         # Erhöht von 8
        badge_width = text_width + padding * 2
        badge_height = text_height + padding * 2
        
        # CSS-ähnlicher Box-Shadow
        shadow_offset = 2
        cv2.rectangle(frame, 
                     (x + shadow_offset, y + shadow_offset), 
                     (x + badge_width + shadow_offset, y + badge_height + shadow_offset), 
                     (0, 0, 0), -1)
        
        # Badge mit Gradient
        overlay = frame.copy()
        
        # Gradient von oben nach unten
        for i in range(badge_height):
            ratio = i / badge_height
            gradient_color = tuple(int(c * (1.0 - 0.3 * ratio)) for c in color)
            cv2.line(overlay, (x, y + i), (x + badge_width, y + i), gradient_color, 1)
        
        # Border
        cv2.rectangle(overlay, (x, y), (x + badge_width, y + badge_height), (255, 255, 255), 1)
        
        cv2.addWeighted(frame, 0.3, overlay, 0.7, 0, frame)
        
        # Text
        text_x = x + padding
        text_y = y + padding + text_height
        cv2.putText(frame, text, (text_x, text_y), font, font_scale, (255, 255, 255), thickness)

    def draw_connection_lines(self, frame, markers):
        """Zeichne animierte Verbindungslinien mit CSS-ähnlichen Effekten"""
        arduino_marker = None
        other_markers = []
        
        for marker in markers:
            if marker[0] == 0:  # Arduino
                arduino_marker = marker
            else:
                other_markers.append(marker)
        
        if arduino_marker and len(other_markers) > 0:
            arduino_center = (arduino_marker[1], arduino_marker[2])
            
            for marker in other_markers:
                other_center = (marker[1], marker[2])
                
                # Animierte Farbe für Datenfluss-Simulation
                flow_color = tuple(int(100 + 100 * np.sin(self.pulse_time * 2 + marker[0])) for _ in range(3))
                
                # Zeichne animierte gestrichelte Linie
                self.draw_animated_dashed_line(frame, arduino_center, other_center, 
                                             flow_color, thickness=2, dash_length=15)

    def draw_animated_dashed_line(self, frame, pt1, pt2, color, thickness=1, dash_length=10):
        """Zeichne animierte gestrichelte Linie (CSS: border-style: dashed + animation)"""
        x1, y1 = pt1
        x2, y2 = pt2
        
        # Animation-Offset für bewegte Striche
        animation_offset = int(self.pulse_time * 20) % (dash_length * 2)
        
        # Berechne Linienlänge und -richtung
        length = np.sqrt((x2 - x1)**2 + (y2 - y1)**2)
        unit_x = (x2 - x1) / length
        unit_y = (y2 - y1) / length
        
        # Zeichne animierte Striche
        current_length = -animation_offset
        draw_dash = True
        
        while current_length < length:
            next_length = current_length + dash_length
            
            if current_length >= 0 and draw_dash:
                start_x = int(x1 + max(0, current_length) * unit_x)
                start_y = int(y1 + max(0, current_length) * unit_y)
                end_x = int(x1 + min(length, next_length) * unit_x)
                end_y = int(y1 + min(length, next_length) * unit_y)
                
                if start_x != end_x or start_y != end_y:
                    cv2.line(frame, (start_x, start_y), (end_x, end_y), color, thickness)
            
            current_length = next_length
            draw_dash = not draw_dash

    def draw_floating_particles(self, frame, markers):
        """Zeichne schwebende Partikel um Marker (CSS-ähnlicher particle effect)"""
        for marker_id, center_x, center_y, corners_2d in markers:
            color = self.component_colors.get(marker_id, (255, 255, 255))
            
            # Erstelle 5-8 Partikel um jeden Marker
            num_particles = 6
            for i in range(num_particles):
                # Kreisförmige Bewegung um Marker
                angle = (i / num_particles) * 2 * np.pi + self.pulse_time
                radius = 40 + 10 * np.sin(self.pulse_time * 2 + i)
                
                particle_x = int(center_x + radius * np.cos(angle))
                particle_y = int(center_y + radius * np.sin(angle))
                
                # Partikel-Größe und Transparenz basierend auf Zeit
                size = int(3 + 2 * np.sin(self.pulse_time * 3 + i))
                alpha = 0.3 + 0.4 * np.sin(self.pulse_time * 2 + i)
                
                # Zeichne Partikel mit Glow
                particle_color = tuple(int(c * alpha) for c in color)
                cv2.circle(frame, (particle_x, particle_y), size, particle_color, -1)

    def update_animations(self, delta_time):
        """Update Animation-Zustand (ähnlich wie JavaScript requestAnimationFrame)"""
        self.pulse_time += delta_time * 2  # 2x Geschwindigkeit

    def render_modern_ui(self, frame, markers, show_particles=True, show_connections=True):
        """Hauptfunktion für modernes UI-Rendering mit allen CSS-ähnlichen Effekten"""
        self.update_animations(0.016)  # ~60 FPS
        
        # Schwebende Partikel (optional)
        if show_particles and len(markers) > 0:
            self.draw_floating_particles(frame, markers)
        
        # Verbindungslinien (optional)
        if show_connections and len(markers) > 1:
            self.draw_connection_lines(frame, markers)
        
        # Zeichne jeden Marker mit modernen Effekten
        for marker_id, center_x, center_y, corners_2d in markers:
            # Animierte Marker-Box mit Glow
            extended_corners = self.draw_animated_marker_box(
                frame, corners_2d, marker_id, pulse_intensity=0.8
            )
            
            # Modernes Label unterhalb
            component_name = self.component_labels.get(marker_id, f"Unknown (ID: {marker_id})")
            label_x = center_x - 60  # Ungefähr zentriert
            label_y = np.max(extended_corners[:, 1]) + 20
            
            # Boundary-Check für Label
            h, w = frame.shape[:2]
            if label_y > h - 50:
                label_y = np.min(extended_corners[:, 1]) - 50
            label_x = max(10, min(label_x, w - 140))
            
            self.draw_modern_label(frame, component_name, (label_x, label_y), marker_id)
            
            # ID-Badge oben links (animiert)
            id_text = f"#{marker_id}"
            badge_x = np.min(extended_corners[:, 0]) - 5
            badge_y = np.min(extended_corners[:, 1]) - 30
            self.draw_info_badge(frame, id_text, (badge_x, badge_y), "info", animated=True)
            
            # Koordinaten-Badge unten rechts
            coord_text = f"{center_x},{center_y}"
            coord_x = np.max(extended_corners[:, 0]) - 70
            coord_y = np.max(extended_corners[:, 1]) + 5
            self.draw_info_badge(frame, coord_text, (coord_x, coord_y), "success", animated=False)

def pil_to_cv2(pil_image):
    """Convert PIL image to OpenCV format"""
    return cv2.cvtColor(np.array(pil_image), cv2.COLOR_RGB2BGR)

def cv2_to_pil(cv2_image):
    """Convert OpenCV image to PIL format"""
    return Image.fromarray(cv2.cvtColor(cv2_image, cv2.COLOR_BGR2RGB))

def create_modern_text_overlay(width, height, text, position, font_size=24, text_color=(0, 255, 255), center_text=False):
    """Create modern text overlay with custom fonts"""
    # Create transparent overlay
    overlay = Image.new('RGBA', (width, height), (0, 0, 0, 0))
    draw = ImageDraw.Draw(overlay)
    
    try:
        # Try to use modern system fonts (same as ar_modern_ui)
        fonts_to_try = [
            "arial.ttf",
            "calibri.ttf", 
            "segoeui.ttf",
            "helvetica.ttf"
        ]
        
        font = None
        for font_name in fonts_to_try:
            try:
                font = ImageFont.truetype(font_name, font_size)
                break
            except:
                continue
        
        # Fallback to default font if no system fonts found
        if font is None:
            font = ImageFont.load_default()
            
    except Exception as e:
        print(f"Font loading error: {e}")
        font = ImageFont.load_default()
    
    # Get text dimensions
    bbox = draw.textbbox((0, 0), text, font=font)
    text_width = bbox[2] - bbox[0]
    text_height = bbox[3] - bbox[1]
    
    # Use provided position
    x, y = position
    
    # Center text horizontally if requested
    if center_text:
        x = x - text_width // 2
    
    # Convert BGR color to RGB for PIL
    r, g, b = text_color
    rgb_color = (b, g, r, 255)  # Convert BGR to RGB and add alpha
    
    # Draw text
    draw.text((x, y), text, font=font, fill=rgb_color)
    
    return overlay

def blend_overlay_with_frame(frame, overlay):
    """Blend PIL overlay with OpenCV frame"""
    # Convert frame to PIL
    frame_pil = cv2_to_pil(frame)
    
    # Composite overlay onto frame
    composite = Image.alpha_composite(frame_pil.convert('RGBA'), overlay)
    
    # Convert back to OpenCV
    return pil_to_cv2(composite.convert('RGB'))

def basic_marker_detection():
    """ArUco marker detection mit AR-Overlays - zeigt erkannte Komponenten und Schritt-für-Schritt-Anleitung"""
    print("AR Electronics Tutorial - Detection mit Overlay")
    print("Links: Erkannte Komponenten | Rechts: Schritt-für-Schritt-Anleitung")
    print("Press 'q' to quit the application")
    
    # Use Logitech-optimized camera initialization
    cap = get_logitech_camera_optimized()
    if cap is None:
        print("Error: Could not initialize any camera")
        return
    
    # Load the predefined dictionary for ArUco markers
    aruco_dict = cv2.aruco.getPredefinedDictionary(cv2.aruco.DICT_6X6_250)
    aruco_params = cv2.aruco.DetectorParameters()
    
    # AUSGEWOGENE PARAMETER: Gute Erkennung + Performance
    aruco_params.adaptiveThreshWinSizeMin = 3
    aruco_params.adaptiveThreshWinSizeMax = 23
    aruco_params.adaptiveThreshWinSizeStep = 4
    aruco_params.minMarkerPerimeterRate = 0.03
    aruco_params.maxMarkerPerimeterRate = 4.0
    aruco_params.polygonalApproxAccuracyRate = 0.05
    aruco_params.minCornerDistanceRate = 0.05
    aruco_params.minDistanceToBorder = 3
    
    detector = cv2.aruco.ArucoDetector(aruco_dict, aruco_params)
    
    # Vereinfachte Labels für bessere Performance (ASCII-kompatibel)
    component_labels = {
        0: "Arduino Leonardo",
        1: "Breadboard", 
        2: "LED",
        3: "220 Ohm Resistor",  # ASCII-kompatibel statt Ω
        4: "Potentiometer",
        5: "Jumper Wires"
    }
    
    # Performance-Optimierung (weniger aggressiv)
    detection_size = 960  # Höhere Detection-Größe für bessere Qualität
    detect_every = 1      # Erkenne jeden Frame für bessere Reaktionszeit
    frame_count = 0
    cached_markers = []   # Cache für Marker-Daten
    
    # FPS-Tracking
    fps_count = 0
    fps_start = time.time()
    current_fps = 0
    
    while True:
        # Capture frame-by-frame with fresh frame guarantee
        ret, frame = get_fresh_frame(cap)
        
        if not ret or frame is None:
            print("Warning: Failed to grab fresh frame, trying direct read...")
            ret, frame = cap.read()
            
            if not ret or frame is None:
                print("Error: Failed to grab frame")
                break
        
        # Validate frame dimensions
        if frame.shape[0] == 0 or frame.shape[1] == 0:
            print("Warning: Invalid frame dimensions")
            continue
        
        frame_count += 1
        fps_count += 1
        h, w = frame.shape[:2]
        
        # ADAPTIVE DETECTION: Qualität vs. Performance Balance
        if frame_count % detect_every == 0:
            # Intelligente Skalierung basierend auf Frame-Größe
            scale = min(detection_size / max(w, h), 1.0)  # Nie größer als Original
            new_w, new_h = int(w * scale), int(h * scale)
            
            if scale < 1.0:
                small_frame = cv2.resize(frame, (new_w, new_h))
                gray = cv2.cvtColor(small_frame, cv2.COLOR_BGR2GRAY)
            else:
                # Verwende Original-Frame für beste Qualität
                gray = cv2.cvtColor(frame, cv2.COLOR_BGR2GRAY)
            
            # ArUco Detection
            corners, ids, _ = detector.detectMarkers(gray)
            
            # Cache Marker-Daten (skaliert zurück falls nötig)
            cached_markers = []
            if ids is not None:
                for i, corner in enumerate(corners):
                    marker_id = ids[i][0]
                    if scale < 1.0:
                        # Skaliere Koordinaten zurück
                        scaled_corner = corner / scale
                        center_x = int(np.mean(scaled_corner[0][:, 0]))
                        center_y = int(np.mean(scaled_corner[0][:, 1]))
                        # Speichere auch die Corner-Punkte für perspektivische Boxen
                        corners_2d = scaled_corner[0].astype(np.int32)
                    else:
                        # Verwende Original-Koordinaten
                        center_x = int(np.mean(corner[0][:, 0]))
                        center_y = int(np.mean(corner[0][:, 1]))
                        corners_2d = corner[0].astype(np.int32)
                    cached_markers.append((marker_id, center_x, center_y, corners_2d))
        
        # Rendere Marker aus Cache mit perspektivischen Boxen
        for marker_id, center_x, center_y, corners_2d in cached_markers:
            component_name = component_labels.get(marker_id, f"Unknown (ID: {marker_id})")
            
            # Komponentenspezifische Farbe
            box_color = get_component_color(marker_id)
            
            # NEUE FUNKTION: Zeichne perspektivische Box um Marker
            extended_corners = draw_perspective_box(frame, corners_2d, padding=25, 
                                                  color=box_color, thickness=3)
            
            # Zeichne auch die Original-Marker-Ecken (weiß)
            cv2.polylines(frame, [corners_2d], True, (255, 255, 255), 2)
            
            # Marker-Center mit kontrastierender Farbe
            center_color = (255 - box_color[0], 255 - box_color[1], 255 - box_color[2])
            cv2.circle(frame, (center_x, center_y), 8, center_color, -1)  # Gefüllter Kreis
            cv2.circle(frame, (center_x, center_y), 10, box_color, 2)    # Farbiger Ring
            
            # Label-Box unterhalb der perspektivischen Box
            label_text = component_name
            text_size = cv2.getTextSize(label_text, cv2.FONT_HERSHEY_SIMPLEX, 0.6, 2)[0]
            
            # Position für Label-Box (unterhalb der erweiterten Box)
            box_bottom = np.max(extended_corners[:, 1])
            label_x = center_x - text_size[0] // 2
            label_y = box_bottom + 25
            
            # Stelle sicher, dass Label nicht außerhalb des Bildschirms ist
            if label_y > h - 30:
                # Oberhalb der Box wenn zu weit unten
                box_top = np.min(extended_corners[:, 1])
                label_y = box_top - 10
            
            label_x = max(5, min(label_x, w - text_size[0] - 5))  # Horizontale Grenzen
            
            # Label-Hintergrund mit Box-Farbe
            label_bg_x1 = label_x - 8
            label_bg_y1 = label_y - text_size[1] - 8
            label_bg_x2 = label_x + text_size[0] + 8
            label_bg_y2 = label_y + 8
            
            # Schwarzer Hintergrund mit farbigem Rand
            cv2.rectangle(frame, (label_bg_x1, label_bg_y1), (label_bg_x2, label_bg_y2), (0, 0, 0), -1)
            cv2.rectangle(frame, (label_bg_x1, label_bg_y1), (label_bg_x2, label_bg_y2), box_color, 2)
            
            # Label-Text in Box-Farbe (VERGRÖSSERT für bessere Lesbarkeit)
            cv2.putText(frame, label_text, (label_x, label_y), 
                       cv2.FONT_HERSHEY_SIMPLEX, 0.8, box_color, 2)
            
            # Marker-ID in der oberen linken Ecke der perspektivischen Box (VERGRÖSSERT)
            id_text = f"#{marker_id}"
            id_size = cv2.getTextSize(id_text, cv2.FONT_HERSHEY_SIMPLEX, 0.6, 2)[0]
            
            # Position an der oberen linken Ecke der erweiterten Box
            box_top_left = extended_corners[np.argmin(extended_corners[:, 0] + extended_corners[:, 1])]
            id_bg_x1 = box_top_left[0] - 5
            id_bg_y1 = box_top_left[1] - 5
            id_bg_x2 = id_bg_x1 + id_size[0] + 10
            id_bg_y2 = id_bg_y1 + id_size[1] + 10
            
            # ID-Hintergrund in Box-Farbe
            cv2.rectangle(frame, (id_bg_x1, id_bg_y1), (id_bg_x2, id_bg_y2), box_color, -1)
            cv2.putText(frame, id_text, (id_bg_x1 + 5, id_bg_y1 + id_size[1] + 5), 
                       cv2.FONT_HERSHEY_SIMPLEX, 0.6, (255, 255, 255), 2)  # Vergrößerter Text
            
            # Optional: Koordinaten in der unteren rechten Ecke der perspektivischen Box
            coord_text = f"({center_x},{center_y})"
            coord_size = cv2.getTextSize(coord_text, cv2.FONT_HERSHEY_SIMPLEX, 0.4, 1)[0]
            
            # Position an der unteren rechten Ecke der erweiterten Box
            box_bottom_right = extended_corners[np.argmax(extended_corners[:, 0] + extended_corners[:, 1])]
            coord_x = box_bottom_right[0] - coord_size[0] - 3
            coord_y = box_bottom_right[1] - 3
            
            # Koordinaten-Hintergrund
            cv2.rectangle(frame, (coord_x - 2, coord_y - coord_size[1] - 2), 
                         (coord_x + coord_size[0] + 2, coord_y + 2), (50, 50, 50), -1)  # Dunkelgrauer Hintergrund
            cv2.putText(frame, coord_text, (coord_x, coord_y), 
                       cv2.FONT_HERSHEY_SIMPLEX, 0.6, (200, 200, 200), 2)  # Vergrößerter Text
        
        # FPS-Anzeige (alle 30 Frames aktualisieren)
        if fps_count >= 30:
            elapsed = time.time() - fps_start
            current_fps = 30 / elapsed if elapsed > 0 else 0
            fps_start = time.time()
            fps_count = 0
        
<<<<<<< HEAD
        # FPS-Display (VERGRÖSSERT)
        cv2.putText(frame, f"FPS: {current_fps:.1f}", (10, 30), 
                   cv2.FONT_HERSHEY_SIMPLEX, 0.8, (0, 255, 0), 2)
        cv2.putText(frame, f"Markers: {len(cached_markers)}", (10, 55), 
                   cv2.FONT_HERSHEY_SIMPLEX, 0.7, (0, 255, 0), 2)
        
        # Display the frame
        # Erstelle Fenster im Vollbild-Modus
        window_name = 'ArUco Marker Detection - Optimized'
        cv2.imshow(window_name, frame)
=======
        # AR-Overlay mit erkannten Komponenten und Schritt-für-Schritt-Anleitung
        detected_components_list = [(marker_id, corners_2d) for marker_id, _, _, corners_2d in cached_markers]
        draw_ar_overlay(frame, detected_components_list, w, h)
        
        # FPS-Display (kleinere Position, da Overlay-Panels mehr Platz brauchen)
        cv2.putText(frame, f"FPS: {current_fps:.1f}", (w//2 - 50, 30), 
                   cv2.FONT_HERSHEY_SIMPLEX, 0.5, (0, 255, 0), 1)
        cv2.putText(frame, f"Markers: {len(cached_markers)}", (w//2 - 50, 50), 
                   cv2.FONT_HERSHEY_SIMPLEX, 0.4, (0, 255, 0), 1)
        
        # Display the frame
        cv2.imshow('AR Electronics Tutorial - Schritt-für-Schritt Anleitung', frame)
>>>>>>> de5ee01e
        
        # Break the loop when 'q' key is pressed (minimal delay)
        if cv2.waitKey(1) & 0xFF == ord('q'):
            break
    
    # Release everything
    cap.release()
    cv2.destroyAllWindows()
    print("Application closed")

def draw_rotated_rectangle(frame, center, size, angle, color, thickness=2):
    """Draw a rotated rectangle around a marker"""
    # Convert angle to radians
    angle_rad = np.radians(angle)
    
    # Calculate half dimensions
    half_width = size[0] / 2
    half_height = size[1] / 2
    
    # Define rectangle corners relative to center
    corners = np.array([
        [-half_width, -half_height],  # top-left
        [half_width, -half_height],   # top-right
        [half_width, half_height],    # bottom-right
        [-half_width, half_height]    # bottom-left
    ])
    
    # Rotation matrix
    rotation_matrix = np.array([
        [np.cos(angle_rad), -np.sin(angle_rad)],
        [np.sin(angle_rad), np.cos(angle_rad)]
    ])
    
    # Rotate corners
    rotated_corners = corners @ rotation_matrix.T
    
    # Translate to center position
    rotated_corners += np.array(center)
    
    # Convert to integer coordinates
    rotated_corners = rotated_corners.astype(int)
    
    # Draw the rotated rectangle
    cv2.polylines(frame, [rotated_corners], True, color, thickness)
    
    return rotated_corners

def calculate_rotated_text_position_below(center, size, angle, offset_distance=50):
    """Calculate text position below a rotated rectangle, centered"""
    # Convert angle to radians
    angle_rad = np.radians(angle)
    
    # Calculate the bottom-center of the rotated rectangle
    half_height = size[1] / 2
    
    # Get the bottom-center point of the rotated rectangle
    bottom_center_local = np.array([0, half_height + offset_distance])
    
    # Rotation matrix
    rotation_matrix = np.array([
        [np.cos(angle_rad), -np.sin(angle_rad)],
        [np.sin(angle_rad), np.cos(angle_rad)]
    ])
    
    # Rotate the bottom-center point
    rotated_bottom = bottom_center_local @ rotation_matrix.T
    
    # Translate to actual center position
    text_position = rotated_bottom + np.array(center)
    
    return text_position.astype(int)

def get_text_dimensions(text, font_size=28):
    """Get approximate text dimensions for positioning"""
    # Rough estimation: each character is about 0.6 * font_size wide
    # and height is approximately font_size
    width = len(text) * int(font_size * 0.6)
    height = font_size
    return width, height

def calculate_rotated_text_position(center, size, angle, offset_distance=50):
    """Calculate text position above a rotated rectangle"""
    # Convert angle to radians
    angle_rad = np.radians(angle)
    
    # Calculate the top-center of the rotated rectangle
    half_height = size[1] / 2
    
    # Get the top-center point of the rotated rectangle
    top_center_local = np.array([0, -half_height - offset_distance])
    
    # Rotation matrix
    rotation_matrix = np.array([
        [np.cos(angle_rad), -np.sin(angle_rad)],
        [np.sin(angle_rad), np.cos(angle_rad)]
    ])
    
    # Rotate the top-center point
    rotated_top = top_center_local @ rotation_matrix.T
    
    # Translate to actual center position
    text_position = rotated_top + np.array(center)
    
    return text_position.astype(int)

def draw_perspective_box(frame, corners, padding=20, color=(0, 255, 255), thickness=3):
    """Zeichne eine perspektivische Box um einen ArUco-Marker basierend auf seinen Ecken"""
    # Berechne erweiterte Ecken mit Padding
    center = np.mean(corners, axis=0)
    
    # Berechne Vektoren von Center zu jeder Ecke
    vectors = corners - center
    
    # Erweitere die Vektoren um das Padding
    extended_vectors = vectors * (1 + padding / 100.0)
    
    # Berechne neue Ecken
    extended_corners = center + extended_vectors
    extended_corners = extended_corners.astype(np.int32)
    
    # Zeichne die perspektivische Box
    cv2.polylines(frame, [extended_corners], True, color, thickness)
    
    # Zeichne zusätzliche Ecken-Punkte für bessere Sichtbarkeit
    for corner in extended_corners:
        cv2.circle(frame, tuple(corner), 4, color, -1)
    
    return extended_corners

def draw_ar_overlay(frame, detected_components, frame_width, frame_height):
    """Zeichne AR-Overlay mit erkannten Komponenten links und Schritt-für-Schritt-Anleitung rechts"""
    overlay_height = frame_height - 100
    overlay_start_y = 50
    
    # Linkes Panel: Erkannte Komponenten
    draw_components_panel(frame, detected_components, overlay_start_y, overlay_height)
    
    # Rechtes Panel: Schritt-für-Schritt-Anleitung
    draw_instructions_panel(frame, detected_components, frame_width, overlay_start_y, overlay_height)

def draw_components_panel(frame, detected_components, start_y, height):
    """Zeichne das linke Panel mit erkannten Komponenten"""
    panel_width = 280
    panel_x = 20
    
    # Berechne verfügbaren Platz für Komponenten
    header_height = 50  # Titel + Linie
    available_height = height - header_height - 20  # Etwas Padding unten
    
    component_labels = {
        0: "Arduino Leonardo",
        1: "Breadboard", 
        2: "LED",
        3: "220 Ohm Resistor",
        4: "Potentiometer",
        5: "Jumper Wires"
    }
    
    # Berechne optimale Zeilenhöhe basierend auf verfügbarem Platz
    num_components = len(component_labels)
    line_height = min(30, available_height // num_components) if num_components > 0 else 30
    
    # Berechne tatsächliche Panel-Höhe basierend auf Inhalt
    actual_panel_height = header_height + (num_components * line_height) + 20
    panel_height = min(actual_panel_height, height)
    
    # Panel-Hintergrund (semi-transparent)
    overlay = frame.copy()
    cv2.rectangle(overlay, (panel_x - 10, start_y - 10), 
                 (panel_x + panel_width, start_y + panel_height), (0, 0, 0), -1)
    cv2.addWeighted(overlay, 0.7, frame, 0.3, 0, frame)
    
    # Panel-Rahmen
    cv2.rectangle(frame, (panel_x - 10, start_y - 10), 
                 (panel_x + panel_width, start_y + panel_height), (0, 255, 255), 2)
    
    # Titel
    cv2.putText(frame, "KOMPONENTEN", (panel_x, start_y + 20), 
               cv2.FONT_HERSHEY_SIMPLEX, 0.6, (0, 255, 255), 2)
    
    # Linie unter Titel
    cv2.line(frame, (panel_x, start_y + 30), (panel_x + panel_width - 20, start_y + 30), 
             (0, 255, 255), 1)
    
    # Komponenten auflisten - kompakte Darstellung
    y_offset = start_y + 45
    
    # Zeige alle verfügbaren Komponenten mit Status
    for comp_id, comp_name in component_labels.items():
        # Prüfe ob wir noch Platz haben
        if y_offset + line_height > start_y + panel_height - 10:
            break
            
        is_detected = comp_id in [comp[0] for comp in detected_components]
        
        # Status-Icon (kleiner)
        icon_y = y_offset - 2
        if is_detected:
            cv2.circle(frame, (panel_x + 8, icon_y), 4, (0, 255, 0), -1)  # Grüner Kreis
            text_color = (0, 255, 0)  # Grüner Text
            status = "●"
        else:
            cv2.circle(frame, (panel_x + 8, icon_y), 4, (100, 100, 100), 1)  # Grauer Kreis
            text_color = (150, 150, 150)  # Grauer Text
            status = "○"
        
        # Kompakte Komponenten-Namen (gekürzt falls nötig)
        display_name = comp_name
        if len(comp_name) > 20:
            display_name = comp_name[:17] + "..."
        
        # Komponenten-Name (kleinere Schrift für kompakte Darstellung)
        cv2.putText(frame, f"{display_name}", (panel_x + 20, y_offset), 
                   cv2.FONT_HERSHEY_SIMPLEX, 0.4, text_color, 1)
        
        # Anzahl der erkannten Marker dieser Komponente
        count = len([comp for comp in detected_components if comp[0] == comp_id])
        if count > 0:
            cv2.putText(frame, f"({count})", (panel_x + 200, y_offset), 
                       cv2.FONT_HERSHEY_SIMPLEX, 0.4, text_color, 1)
        
        y_offset += line_height

def draw_instructions_panel(frame, detected_components, frame_width, start_y, height):
    """Zeichne das rechte Panel mit Schritt-für-Schritt-Anleitung"""
    panel_width = 350
    panel_x = frame_width - panel_width - 20
    
    # Panel-Hintergrund (semi-transparent)
    overlay = frame.copy()
    cv2.rectangle(overlay, (panel_x - 10, start_y - 10), 
                 (panel_x + panel_width, start_y + height), (0, 0, 0), -1)
    cv2.addWeighted(overlay, 0.7, frame, 0.3, 0, frame)
    
    # Panel-Rahmen
    cv2.rectangle(frame, (panel_x - 10, start_y - 10), 
                 (panel_x + panel_width, start_y + height), (255, 165, 0), 2)
    
    # Bestimme aktuellen Schritt basierend auf erkannten Komponenten
    current_step, step_info = get_current_step(detected_components)
    
    # Titel mit Schritt-Nummer
    cv2.putText(frame, f"SCHRITT {current_step}/6", (panel_x, start_y + 20), 
               cv2.FONT_HERSHEY_SIMPLEX, 0.7, (255, 165, 0), 2)
    
    # Linie unter Titel
    cv2.line(frame, (panel_x, start_y + 30), (panel_x + panel_width - 20, start_y + 30), 
             (255, 165, 0), 1)
    
    # Schritt-Titel
    cv2.putText(frame, step_info["title"], (panel_x, start_y + 60), 
               cv2.FONT_HERSHEY_SIMPLEX, 0.6, (255, 255, 255), 2)
    
    # Schritt-Beschreibung (mehrzeilig)
    y_offset = start_y + 90
    for line in step_info["description"]:
        cv2.putText(frame, line, (panel_x, y_offset), 
                   cv2.FONT_HERSHEY_SIMPLEX, 0.45, (200, 200, 200), 1)
        y_offset += 25
    
    # Benötigte Komponenten
    y_offset += 15
    cv2.putText(frame, "Benötigte Komponenten:", (panel_x, y_offset), 
               cv2.FONT_HERSHEY_SIMPLEX, 0.5, (255, 165, 0), 1)
    y_offset += 25
    
    for component in step_info["required_components"]:
        is_available = component in [comp[0] for comp in detected_components]
        color = (0, 255, 0) if is_available else (100, 100, 100)
        status = "✓" if is_available else "○"
        
        component_labels = {
            0: "Arduino Leonardo", 1: "Breadboard", 2: "LED",
            3: "220 Ohm Resistor", 4: "Potentiometer", 5: "Jumper Wires"
        }
        comp_name = component_labels.get(component, f"ID: {component}")
        
        cv2.putText(frame, f"{status} {comp_name}", (panel_x + 10, y_offset), 
                   cv2.FONT_HERSHEY_SIMPLEX, 0.4, color, 1)
        y_offset += 20
    
    # Fortschrittsbalken
    progress_y = start_y + height - 40
    progress_width = panel_width - 40
    progress_height = 8
    
    # Hintergrund der Fortschrittsleiste
    cv2.rectangle(frame, (panel_x + 10, progress_y), 
                 (panel_x + 10 + progress_width, progress_y + progress_height), 
                 (100, 100, 100), -1)
    
    # Fortschritt
    progress_fill = int((current_step / 6) * progress_width)
    cv2.rectangle(frame, (panel_x + 10, progress_y), 
                 (panel_x + 10 + progress_fill, progress_y + progress_height), 
                 (0, 255, 0), -1)
    
    # Fortschritts-Text
    cv2.putText(frame, f"Fortschritt: {int((current_step/6)*100)}%", 
               (panel_x + 10, progress_y + 25), 
               cv2.FONT_HERSHEY_SIMPLEX, 0.4, (255, 255, 255), 1)

def get_current_step(detected_components):
    """Bestimme den aktuellen Schritt basierend auf erkannten Komponenten"""
    detected_ids = [comp[0] for comp in detected_components]
    
    # Definiere Schritte für ein einfaches LED-Circuit
    steps = {
        1: {
            "title": "Vorbereitung",
            "description": [
                "Sammle alle benötigten Komponenten",
                "Stelle sicher, dass alle Teile",
                "verfügbar sind"
            ],
            "required_components": [0, 1, 2, 3, 5],  # Arduino, Breadboard, LED, Resistor, Wires
            "completion_check": lambda ids: len(set([0, 1, 2, 3, 5]) & set(ids)) >= 3
        },
        2: {
            "title": "Arduino & Breadboard",
            "description": [
                "Platziere Arduino und Breadboard",
                "vor der Kamera",
                "Beide sollten erkannt werden"
            ],
            "required_components": [0, 1],
            "completion_check": lambda ids: 0 in ids and 1 in ids
        },
        3: {
            "title": "LED hinzufügen",
            "description": [
                "Platziere die LED neben den",
                "anderen Komponenten",
                "Achte auf die Polarität"
            ],
            "required_components": [0, 1, 2],
            "completion_check": lambda ids: all(comp in ids for comp in [0, 1, 2])
        },
        4: {
            "title": "Widerstand einsetzen",
            "description": [
                "Füge den 220 Ohm Widerstand",
                "zu den Komponenten hinzu",
                "Er begrenzt den LED-Strom"
            ],
            "required_components": [0, 1, 2, 3],
            "completion_check": lambda ids: all(comp in ids for comp in [0, 1, 2, 3])
        },
        5: {
            "title": "Verkabelung",
            "description": [
                "Verbinde die Komponenten mit",
                "Jumper-Kabeln",
                "Folge dem Schaltplan"
            ],
            "required_components": [0, 1, 2, 3, 5],
            "completion_check": lambda ids: all(comp in ids for comp in [0, 1, 2, 3, 5])
        },
        6: {
            "title": "Test & Fertigstellung",
            "description": [
                "Schaltung ist vollständig!",
                "Teste die LED-Funktion",
                "Herzlichen Glückwunsch!"
            ],
            "required_components": [0, 1, 2, 3, 5],
            "completion_check": lambda ids: all(comp in ids for comp in [0, 1, 2, 3, 5])
        }
    }
    
    # Bestimme aktuellen Schritt
    for step_num in range(1, 7):
        if not steps[step_num]["completion_check"](detected_ids):
            return step_num, steps[step_num]
    
    # Alle Schritte abgeschlossen
    return 6, steps[6]

def get_component_color(marker_id):
    """Gib komponentenspezifische Farben zurück"""
    colors = {
        0: (255, 0, 0),    # Arduino - Blau
        1: (0, 255, 0),    # Breadboard - Grün  
        2: (0, 0, 255),    # LED - Rot
        3: (0, 255, 255),  # Resistor - Gelb/Cyan
        4: (255, 0, 255),  # Potentiometer - Magenta
        5: (255, 255, 0)   # Jumper Wires - Cyan/Gelb
    }
    return colors.get(marker_id, (255, 255, 255))  # Default: Weiß

<<<<<<< HEAD
def basic_marker_detection_modern():
    """🎨 Moderne ArUco Marker Detection mit CSS-ähnlichen UI-Effekten"""
    print("🎨 Modern ArUco Marker Detection with Enhanced UI")
    print("Features: Glassmorphism, Animations, Particle Effects, Gradient Labels")
    print("Controls: 'q' = quit, 'p' = toggle particles, 'c' = toggle connections, 's' = screenshot")
    
    # Use Logitech-optimized camera initialization
    cap = get_logitech_camera_optimized()
    if cap is None:
        print("Error: Could not initialize any camera")
        return
    
    # Load the predefined dictionary for ArUco markers
    aruco_dict = cv2.aruco.getPredefinedDictionary(cv2.aruco.DICT_6X6_250)
    aruco_params = cv2.aruco.DetectorParameters()
    
    # Optimierte Parameter für bessere Erkennung
    aruco_params.adaptiveThreshWinSizeMin = 3
    aruco_params.adaptiveThreshWinSizeMax = 23
    aruco_params.adaptiveThreshWinSizeStep = 4
    aruco_params.minMarkerPerimeterRate = 0.03
    aruco_params.maxMarkerPerimeterRate = 4.0
    aruco_params.polygonalApproxAccuracyRate = 0.05
    aruco_params.minCornerDistanceRate = 0.05
    aruco_params.minDistanceToBorder = 3
    
    detector = cv2.aruco.ArucoDetector(aruco_dict, aruco_params)
    
    # Erstelle moderne UI-Instanz
    modern_ui = ModernAROverlay()
    
    # Performance-Optimierung
    detection_size = 960
    detect_every = 1
    frame_count = 0
    cached_markers = []
    
    # UI-Kontrollen
    show_particles = True
    show_connections = True
    
    # FPS-Tracking
    fps_count = 0
    fps_start = time.time()
    current_fps = 0
    
    # Screenshot-Zähler
    screenshot_count = 0
    
    print("✨ Moderne UI aktiviert - Bereit für AR Magic!")
    
    while True:
        # Capture frame-by-frame
        ret, frame = get_fresh_frame(cap)
        
        if not ret or frame is None:
            ret, frame = cap.read()
            if not ret or frame is None:
                print("Error: Failed to grab frame")
                break
        
        # Validate frame dimensions
        if frame.shape[0] == 0 or frame.shape[1] == 0:
            continue
        
        frame_count += 1
        fps_count += 1
        h, w = frame.shape[:2]
        
        # ArUco Detection (adaptive)
        if frame_count % detect_every == 0:
            scale = min(detection_size / max(w, h), 1.0)
            new_w, new_h = int(w * scale), int(h * scale)
            
            if scale < 1.0:
                small_frame = cv2.resize(frame, (new_w, new_h))
                gray = cv2.cvtColor(small_frame, cv2.COLOR_BGR2GRAY)
            else:
                gray = cv2.cvtColor(frame, cv2.COLOR_BGR2GRAY)
            
            # ArUco Detection
            corners, ids, _ = detector.detectMarkers(gray)
            
            # Cache Marker-Daten
            cached_markers = []
            if ids is not None:
                for i, corner in enumerate(corners):
                    marker_id = ids[i][0]
                    if scale < 1.0:
                        scaled_corner = corner / scale
                        center_x = int(np.mean(scaled_corner[0][:, 0]))
                        center_y = int(np.mean(scaled_corner[0][:, 1]))
                        corners_2d = scaled_corner[0].astype(np.int32)
                    else:
                        center_x = int(np.mean(corner[0][:, 0]))
                        center_y = int(np.mean(corner[0][:, 1]))
                        corners_2d = corner[0].astype(np.int32)
                    cached_markers.append((marker_id, center_x, center_y, corners_2d))
        
        # 🎨 MODERNE UI RENDERING
        if len(cached_markers) > 0:
            modern_ui.render_modern_ui(frame, cached_markers, 
                                     show_particles=show_particles, 
                                     show_connections=show_connections)
        
        # FPS-Berechnung und moderne Anzeige
        if fps_count >= 30:
            elapsed = time.time() - fps_start
            current_fps = 30 / elapsed if elapsed > 0 else 0
            fps_start = time.time()
            fps_count = 0
        
        # 🎯 MODERNE STATUS-ANZEIGE (oben links)
        status_overlay = frame.copy()
        
        # Glassmorphism-Hintergrund für Status
        modern_ui.draw_glassmorphism_box(status_overlay, 10, 10, 250, 80, (20, 20, 20), alpha=0.7)
        
        # Status-Text mit modernen Farben (VERGRÖSSERT)
        status_color = (0, 255, 150)  # Neon-Grün
        cv2.putText(frame, f"FPS: {current_fps:.1f}", (20, 35), 
                   cv2.FONT_HERSHEY_SIMPLEX, 0.8, status_color, 2)
        cv2.putText(frame, f"Markers: {len(cached_markers)}", (20, 60), 
                   cv2.FONT_HERSHEY_SIMPLEX, 0.7, status_color, 2)
        cv2.putText(frame, f"Mode: Modern UI", (20, 80), 
                   cv2.FONT_HERSHEY_SIMPLEX, 0.6, (100, 200, 255), 2)
        
        # 🎮 CONTROLS-ANZEIGE (unten rechts)
        controls = [
            "Q: Quit", 
            "P: Particles", 
            "C: Connections", 
            "S: Screenshot"
        ]
        
        for i, control in enumerate(controls):
            y_pos = h - 90 + i * 20
            cv2.putText(frame, control, (w - 150, y_pos), 
                       cv2.FONT_HERSHEY_SIMPLEX, 0.6, (200, 200, 200), 2)  # Vergrößerte Kontroll-Anzeige
        
        # Display the frame
        # Erstelle Fenster im Vollbild-Modus  
        window_name = 'Modern ArUco Detection - Enhanced UI'
        cv2.imshow(window_name, frame)
        
        # Handle key presses for UI controls
        key = cv2.waitKey(1) & 0xFF
        if key == ord('q'):
            break
        elif key == ord('p'):
            show_particles = not show_particles
            print(f"🎆 Particles: {'ON' if show_particles else 'OFF'}")
        elif key == ord('c'):
            show_connections = not show_connections
            print(f"🔗 Connections: {'ON' if show_connections else 'OFF'}")
        elif key == ord('s'):
            screenshot_count += 1
            filename = f"modern_ar_screenshot_{screenshot_count:03d}.png"
            cv2.imwrite(filename, frame)
            print(f"📸 Screenshot saved: {filename}")
    
    # Release everything
    cap.release()
    cv2.destroyAllWindows()
    print("🎨 Modern UI Application closed")
=======
def add_ar_overlays(frame, detected_components, component_labels, tutorial_steps, current_step):
    """Fügt moderne AR-Overlays hinzu: Komponentenliste links, Anweisungen rechts"""
    h, w = frame.shape[:2]
    
    # Erstelle Semi-transparente Overlay-Bereiche
    overlay = frame.copy()
    
    # LINKER OVERLAY - Erkannte Komponenten
    add_components_overlay(overlay, detected_components, component_labels, w, h)
    
    # RECHTER OVERLAY - Schrittweise Anweisungen  
    add_instructions_overlay(overlay, tutorial_steps, current_step, w, h)
    
    # Mische Original und Overlay mit Transparenz
    alpha = 0.85  # Transparenz für Overlay-Bereiche
    result = cv2.addWeighted(frame, alpha, overlay, 1 - alpha, 0)
    
    return result

def add_components_overlay(frame, detected_components, component_labels, w, h):
    """Linker Overlay: Liste der erkannten Komponenten"""
    overlay_width = 280
    overlay_height = h - 40
    
    # Dunkler Hintergrund mit abgerundeten Ecken-Effekt
    cv2.rectangle(frame, (10, 20), (overlay_width, overlay_height), (20, 20, 20), -1)
    cv2.rectangle(frame, (10, 20), (overlay_width, overlay_height), (0, 150, 255), 3)
    
    # Header
    header_text = "ERKANNTE KOMPONENTEN"
    cv2.putText(frame, header_text, (20, 50), 
                cv2.FONT_HERSHEY_SIMPLEX, 0.7, (0, 255, 255), 2)
    
    # Linie unter Header
    cv2.line(frame, (20, 60), (overlay_width - 20, 60), (0, 150, 255), 2)
    
    # Komponenten auflisten
    y_offset = 90
    component_count = 0
    
    for component_id in sorted(detected_components):
        if component_id in component_labels:
            component_name = component_labels[component_id]
            component_count += 1
            
            # Status-Icon (grüner Kreis für erkannt)
            cv2.circle(frame, (30, y_offset - 5), 8, (0, 255, 0), -1)
            cv2.circle(frame, (30, y_offset - 5), 8, (255, 255, 255), 2)
            
            # Komponentenname
            cv2.putText(frame, f"{component_name}", (50, y_offset), 
                       cv2.FONT_HERSHEY_SIMPLEX, 0.5, (255, 255, 255), 1)
            
            # ID in Klammern
            cv2.putText(frame, f"(ID: {component_id})", (50, y_offset + 15), 
                       cv2.FONT_HERSHEY_SIMPLEX, 0.4, (180, 180, 180), 1)
            
            y_offset += 45
    
    # Wenn keine Komponenten erkannt
    if component_count == 0:
        cv2.putText(frame, "Keine Komponenten", (30, y_offset), 
                   cv2.FONT_HERSHEY_SIMPLEX, 0.5, (100, 100, 100), 1)
        cv2.putText(frame, "erkannt...", (30, y_offset + 20), 
                   cv2.FONT_HERSHEY_SIMPLEX, 0.5, (100, 100, 100), 1)
    
    # Footer mit Gesamtanzahl
    footer_y = overlay_height - 30
    cv2.line(frame, (20, footer_y - 20), (overlay_width - 20, footer_y - 20), (0, 150, 255), 1)
    cv2.putText(frame, f"Gesamt: {component_count}/6", (20, footer_y), 
               cv2.FONT_HERSHEY_SIMPLEX, 0.5, (0, 255, 255), 1)

def add_instructions_overlay(frame, tutorial_steps, current_step, w, h):
    """Rechter Overlay: Schrittweise Anweisungen"""
    overlay_width = 320
    overlay_x = w - overlay_width - 10
    overlay_height = h - 40
    
    # Dunkler Hintergrund
    cv2.rectangle(frame, (overlay_x, 20), (w - 10, overlay_height), (20, 20, 20), -1)
    cv2.rectangle(frame, (overlay_x, 20), (w - 10, overlay_height), (255, 150, 0), 3)
    
    # Header
    header_text = "AUFBAU-ANLEITUNG"
    cv2.putText(frame, header_text, (overlay_x + 15, 50), 
                cv2.FONT_HERSHEY_SIMPLEX, 0.7, (255, 255, 0), 2)
    
    # Linie unter Header
    cv2.line(frame, (overlay_x + 15, 60), (w - 25, 60), (255, 150, 0), 2)
    
    # Aktueller Schritt
    if current_step < len(tutorial_steps):
        step = tutorial_steps[current_step]
        y_offset = 100
        
        # Schritt-Titel
        title_lines = step["title"].split()
        for i, line in enumerate(title_lines):
            cv2.putText(frame, line, (overlay_x + 15, y_offset + i * 25), 
                       cv2.FONT_HERSHEY_SIMPLEX, 0.6, (255, 255, 255), 2)
        y_offset += len(title_lines) * 25 + 15
        
        # Beschreibung
        desc_lines = step["description"].split('\n')
        for line in desc_lines:
            cv2.putText(frame, line, (overlay_x + 15, y_offset), 
                       cv2.FONT_HERSHEY_SIMPLEX, 0.45, (200, 200, 200), 1)
            y_offset += 22
        
        y_offset += 20
        
        # Fortschritt-Balken
        progress = (current_step + 1) / len(tutorial_steps)
        bar_width = overlay_width - 60
        bar_height = 15
        bar_x = overlay_x + 30
        bar_y = y_offset
        
        # Hintergrund-Balken
        cv2.rectangle(frame, (bar_x, bar_y), (bar_x + bar_width, bar_y + bar_height), (50, 50, 50), -1)
        
        # Fortschritt-Balken
        progress_width = int(bar_width * progress)
        cv2.rectangle(frame, (bar_x, bar_y), (bar_x + progress_width, bar_y + bar_height), (0, 255, 100), -1)
        
        # Fortschritt-Text
        cv2.putText(frame, f"Schritt {current_step + 1}/{len(tutorial_steps)}", 
                   (bar_x, bar_y + bar_height + 20), 
                   cv2.FONT_HERSHEY_SIMPLEX, 0.4, (255, 255, 255), 1)
        
        y_offset += 60
        
        # Benötigte Komponenten
        cv2.putText(frame, "Benoetigt:", (overlay_x + 15, y_offset), 
                   cv2.FONT_HERSHEY_SIMPLEX, 0.5, (255, 200, 0), 1)
        y_offset += 25
        
        component_labels_map = {
            0: "Arduino Leonardo",
            1: "Breadboard", 
            2: "LED",
            3: "220 Ohm Resistor",
            4: "Potentiometer",
            5: "Jumper Wires"
        }
        
        for component_id in step["required_components"]:
            name = component_labels_map.get(component_id, f"ID {component_id}")
            # Kürze den Namen wenn nötig
            if len(name) > 18:
                name = name[:15] + "..."
            cv2.putText(frame, f"• {name}", (overlay_x + 25, y_offset), 
                       cv2.FONT_HERSHEY_SIMPLEX, 0.4, (180, 180, 180), 1)
            y_offset += 20

def check_step_progression(detected_components, tutorial_steps, current_step):
    """Überprüft ob zum nächsten Schritt gewechselt werden kann"""
    if current_step >= len(tutorial_steps):
        return current_step
    
    # Überprüfe ob alle benötigten Komponenten für den aktuellen Schritt erkannt wurden
    required = set(tutorial_steps[current_step]["required_components"])
    detected = set(detected_components)
    
    if required.issubset(detected):
        # Alle benötigten Komponenten erkannt - zum nächsten Schritt
        if current_step < len(tutorial_steps) - 1:
            print(f"✓ Schritt {current_step + 1} abgeschlossen! Weiter zu Schritt {current_step + 2}")
            return current_step + 1
        else:
            print("🎉 Alle Schritte abgeschlossen! Aufbau komplett!")
            return current_step
    
    return current_step
>>>>>>> de5ee01e

def main():
    print("=== ArUco Marker Detection & AR Application ===")
    print("Choose an option:")
    print("1. Basic ArUco Marker Detection")
    print("2. 🎨 Modern UI Detection (CSS-like Effects)")
    print("3. AR 3D Visualization (Enhanced OpenCV)")
    print("4. AR Clean UI (Black Text, Custom Fonts)")
    print("5. AR Textured Model (UV Mapped Breadboard)")
    print("6. 🎓 Arduino Tutorial System (Step-by-Step)")
    print("7. Exit")
    
    while True:
        try:
            choice = input("\nEnter your choice (1-7): ").strip()
            
            if choice == "1":
                print("\nStarting Basic ArUco Marker Detection...")
                basic_marker_detection()
                break
            elif choice == "2":
                print("\n🎨 Starting Modern UI Detection with CSS-like Effects...")
                basic_marker_detection_modern()
                break
            elif choice == "3":
                print("\nStarting AR 3D Visualization...")
                ar_main()
                break
            elif choice == "4":
                print("\nStarting Clean AR with Black Text...")
                ar_main_modern()
                break
            elif choice == "5":
                print("\nStarting Textured AR with UV Mapping...")
                ar_main_textured()
                break
            elif choice == "6":
                print("\n🎓 Starting Arduino Tutorial System (Step-by-Step Guide)...")
                from arduino_tutorial import tutorial_mode_main
                tutorial_mode_main()
                break
            elif choice == "7":
                print("Goodbye!")
                break
            else:
                print("Invalid choice. Please enter 1, 2, 3, 4, 5, 6, or 7.")
        except KeyboardInterrupt:
            print("\nGoodbye!")
            break
        except Exception as e:
            print(f"Error: {e}")
            break

if __name__ == "__main__":
    main()<|MERGE_RESOLUTION|>--- conflicted
+++ resolved
@@ -602,18 +602,6 @@
             fps_start = time.time()
             fps_count = 0
         
-<<<<<<< HEAD
-        # FPS-Display (VERGRÖSSERT)
-        cv2.putText(frame, f"FPS: {current_fps:.1f}", (10, 30), 
-                   cv2.FONT_HERSHEY_SIMPLEX, 0.8, (0, 255, 0), 2)
-        cv2.putText(frame, f"Markers: {len(cached_markers)}", (10, 55), 
-                   cv2.FONT_HERSHEY_SIMPLEX, 0.7, (0, 255, 0), 2)
-        
-        # Display the frame
-        # Erstelle Fenster im Vollbild-Modus
-        window_name = 'ArUco Marker Detection - Optimized'
-        cv2.imshow(window_name, frame)
-=======
         # AR-Overlay mit erkannten Komponenten und Schritt-für-Schritt-Anleitung
         detected_components_list = [(marker_id, corners_2d) for marker_id, _, _, corners_2d in cached_markers]
         draw_ar_overlay(frame, detected_components_list, w, h)
@@ -626,7 +614,6 @@
         
         # Display the frame
         cv2.imshow('AR Electronics Tutorial - Schritt-für-Schritt Anleitung', frame)
->>>>>>> de5ee01e
         
         # Break the loop when 'q' key is pressed (minimal delay)
         if cv2.waitKey(1) & 0xFF == ord('q'):
@@ -1017,7 +1004,6 @@
     }
     return colors.get(marker_id, (255, 255, 255))  # Default: Weiß
 
-<<<<<<< HEAD
 def basic_marker_detection_modern():
     """🎨 Moderne ArUco Marker Detection mit CSS-ähnlichen UI-Effekten"""
     print("🎨 Modern ArUco Marker Detection with Enhanced UI")
@@ -1183,7 +1169,7 @@
     cap.release()
     cv2.destroyAllWindows()
     print("🎨 Modern UI Application closed")
-=======
+
 def add_ar_overlays(frame, detected_components, component_labels, tutorial_steps, current_step):
     """Fügt moderne AR-Overlays hinzu: Komponentenliste links, Anweisungen rechts"""
     h, w = frame.shape[:2]
@@ -1358,7 +1344,6 @@
             return current_step
     
     return current_step
->>>>>>> de5ee01e
 
 def main():
     print("=== ArUco Marker Detection & AR Application ===")
